--- conflicted
+++ resolved
@@ -1,13 +1,8 @@
 /*
   Generate case folding tables (UCASETAB.H and LCASETAB.H) from
   CASEFOLDING.TXT file.
-<<<<<<< HEAD
 
-  Latest version of case folding table can be downloaed from:
-=======
-  
   Latest version of case folding table can be downloaded from:
->>>>>>> 2e1ad64a
   https://www.unicode.org/Public/UCD/latest/ucd/CaseFolding.txt
 */
 
@@ -71,7 +66,7 @@
   out << hex;
   for (size_t i=0; i<tab.size(); i++)
   {
-    out << "  0x" << std::setfill ('0') << std::setw (5) << (int)tab[i].uc;
+    out << "  0x" << std::setfill ('0') << std::setw (5) << tab[i].uc;
     if (i == tab.size () - 1)
       out << "};";
     else
@@ -86,7 +81,7 @@
   {
     if (i % 8 == 0)
       out << endl << "  ";
-    out << "0x" << std::setfill ('0') << std::setw (5) << (int)tab[i].lc;
+    out << "0x" << std::setfill ('0') << std::setw (5) << tab[i].lc;
     if (i == tab.size () - 1)
       out << "};";
     else
@@ -119,7 +114,7 @@
   {
     if (i % 8 == 0)
       out << endl << "  ";
-    out << "0x" << std::setfill ('0') << std::setw (5) << (int)tab[i].lc;
+    out << "0x" << std::setfill ('0') << std::setw (5) << tab[i].lc;
     if (i == tab.size () - 1)
       out << "};";
     else
@@ -131,7 +126,7 @@
   out << hex;
   for (size_t i = 0; i < tab.size (); i++)
   {
-    out << "  0x" << std::setfill ('0') << std::setw (5) << (int)tab[i].uc;
+    out << "  0x" << std::setfill ('0') << std::setw (5) << tab[i].uc;
     if (i == tab.size () - 1)
       out << "};";
     else
